--- conflicted
+++ resolved
@@ -609,11 +609,7 @@
       "state %d (%s), born %ld:",
       conn_array_index, type, this_circid, other_circid, circ->state,
       circuit_state_to_string(circ->state),
-<<<<<<< HEAD
-      (int)circ->timestamp_created.tv_sec);
-=======
       (long)circ->timestamp_created.tv_sec);
->>>>>>> 65eb0e41
   if (CIRCUIT_IS_ORIGIN(circ)) { /* circ starts at this node */
     circuit_log_path(severity, LD_CIRC, TO_ORIGIN_CIRCUIT(circ));
   }
