/* Copyright (c) 2001 Matej Pfajfar.
 * Copyright (c) 2001-2004, Roger Dingledine.
 * Copyright (c) 2004-2006, Roger Dingledine, Nick Mathewson.
 * Copyright (c) 2007-2014, The Tor Project, Inc. */
/* See LICENSE for licensing information */

/**
 * \file buffers.c
 * \brief Implements a generic interface buffer.  Buffers are
 * fairly opaque string holders that can read to or flush from:
 * memory, file descriptors, or TLS connections.
 **/
#define BUFFERS_PRIVATE
#include "or.h"
#include "addressmap.h"
#include "buffers.h"
#include "config.h"
#include "connection_edge.h"
#include "connection_or.h"
#include "control.h"
#include "reasons.h"
#include "ext_orport.h"
#include "../common/util.h"
#include "../common/torlog.h"
#ifdef HAVE_UNISTD_H
#include <unistd.h>
#endif

//#define PARANOIA

#ifdef PARANOIA
/** Helper: If PARANOIA is defined, assert that the buffer in local variable
 * <b>buf</b> is well-formed. */
#define check() STMT_BEGIN assert_buf_ok(buf); STMT_END
#else
#define check() STMT_NIL
#endif

/* Implementation notes:
 *
 * After flirting with memmove, and dallying with ring-buffers, we're finally
 * getting up to speed with the 1970s and implementing buffers as a linked
 * list of small chunks.  Each buffer has such a list; data is removed from
 * the head of the list, and added at the tail.  The list is singly linked,
 * and the buffer keeps a pointer to the head and the tail.
 *
 * Every chunk, except the tail, contains at least one byte of data.  Data in
 * each chunk is contiguous.
 *
 * When you need to treat the first N characters on a buffer as a contiguous
 * string, use the buf_pullup function to make them so.  Don't do this more
 * than necessary.
 *
 * The major free Unix kernels have handled buffers like this since, like,
 * forever.
 */

static void socks_request_set_socks5_error(socks_request_t *req,
                              socks5_reply_status_t reason);

static int parse_socks(const char *data, size_t datalen, socks_request_t *req,
                       int log_sockstype, int safe_socks, ssize_t *drain_out,
                       size_t *want_length_out);
static int parse_socks_client(const uint8_t *data, size_t datalen,
                              int state, char **reason,
                              ssize_t *drain_out);

/* Chunk manipulation functions */

#define CHUNK_HEADER_LEN STRUCT_OFFSET(chunk_t, mem[0])

/** Return the number of bytes needed to allocate a chunk to hold
 * <b>memlen</b> bytes. */
#define CHUNK_ALLOC_SIZE(memlen) (CHUNK_HEADER_LEN + (memlen))
/** Return the number of usable bytes in a chunk allocated with
 * malloc(<b>memlen</b>). */
#define CHUNK_SIZE_WITH_ALLOC(memlen) ((memlen) - CHUNK_HEADER_LEN)

/** Return the next character in <b>chunk</b> onto which data can be appended.
 * If the chunk is full, this might be off the end of chunk->mem. */
static INLINE char *
CHUNK_WRITE_PTR(chunk_t *chunk)
{
  return chunk->data + chunk->datalen;
}

/** Return the number of bytes that can be written onto <b>chunk</b> without
 * running out of space. */
static INLINE size_t
CHUNK_REMAINING_CAPACITY(const chunk_t *chunk)
{
  return (chunk->mem + chunk->memlen) - (chunk->data + chunk->datalen);
}

/** Move all bytes stored in <b>chunk</b> to the front of <b>chunk</b>->mem,
 * to free up space at the end. */
static INLINE void
chunk_repack(chunk_t *chunk)
{
  if (chunk->datalen && chunk->data != &chunk->mem[0]) {
    memmove(chunk->mem, chunk->data, chunk->datalen);
  }
  chunk->data = &chunk->mem[0];
}

/** Keep track of total size of allocated chunks for consistency asserts */
static size_t total_bytes_allocated_in_chunks = 0;

#if defined(ENABLE_BUF_FREELISTS) || defined(RUNNING_DOXYGEN)
/** A freelist of chunks. */
typedef struct chunk_freelist_t {
  size_t alloc_size; /**< What size chunks does this freelist hold? */
  int max_length; /**< Never allow more than this number of chunks in the
                   * freelist. */
  int slack; /**< When trimming the freelist, leave this number of extra
              * chunks beyond lowest_length.*/
  int cur_length; /**< How many chunks on the freelist now? */
  int lowest_length; /**< What's the smallest value of cur_length since the
                      * last time we cleaned this freelist? */
  uint64_t n_alloc;
  uint64_t n_free;
  uint64_t n_hit;
  chunk_t *head; /**< First chunk on the freelist. */
} chunk_freelist_t;

/** Macro to help define freelists. */
#define FL(a,m,s) { a, m, s, 0, 0, 0, 0, 0, NULL }

/** Static array of freelists, sorted by alloc_len, terminated by an entry
 * with alloc_size of 0. */
static chunk_freelist_t freelists[] = {
  FL(4096, 256, 8), FL(8192, 128, 4), FL(16384, 64, 4), FL(32768, 32, 2),
  FL(0, 0, 0)
};
#undef FL
/** How many times have we looked for a chunk of a size that no freelist
 * could help with? */
static uint64_t n_freelist_miss = 0;

static void assert_freelist_ok(chunk_freelist_t *fl);

/** Return the freelist to hold chunks of size <b>alloc</b>, or NULL if
 * no freelist exists for that size. */
static INLINE chunk_freelist_t *
get_freelist(size_t alloc)
{
  int i;
  for (i=0; (freelists[i].alloc_size <= alloc &&
             freelists[i].alloc_size); ++i ) {
    if (freelists[i].alloc_size == alloc) {
      return &freelists[i];
    }
  }
  return NULL;
}

/** Deallocate a chunk or put it on a freelist */
static void
chunk_free_unchecked(chunk_t *chunk)
{
  size_t alloc;
  chunk_freelist_t *freelist;

  alloc = CHUNK_ALLOC_SIZE(chunk->memlen);
  freelist = get_freelist(alloc);
  if (freelist && freelist->cur_length < freelist->max_length) {
    chunk->next = freelist->head;
    freelist->head = chunk;
    ++freelist->cur_length;
  } else {
    if (freelist)
      ++freelist->n_free;
#ifdef DEBUG_CHUNK_ALLOC
    tor_assert(alloc  == chunk->DBG_alloc);
#endif
    tor_assert(total_bytes_allocated_in_chunks >= alloc);
    total_bytes_allocated_in_chunks -= alloc;
    tor_free(chunk);
  }
}

/** Allocate a new chunk with a given allocation size, or get one from the
 * freelist.  Note that a chunk with allocation size A can actually hold only
 * CHUNK_SIZE_WITH_ALLOC(A) bytes in its mem field. */
static INLINE chunk_t *
chunk_new_with_alloc_size(size_t alloc)
{
  chunk_t *ch;
  chunk_freelist_t *freelist;
  tor_assert(alloc >= sizeof(chunk_t));
  freelist = get_freelist(alloc);
  if (freelist && freelist->head) {
    ch = freelist->head;
    freelist->head = ch->next;
    if (--freelist->cur_length < freelist->lowest_length)
      freelist->lowest_length = freelist->cur_length;
    ++freelist->n_hit;
  } else {
    if (freelist)
      ++freelist->n_alloc;
    else
      ++n_freelist_miss;
    ch = tor_malloc(alloc);
#ifdef DEBUG_CHUNK_ALLOC
    ch->DBG_alloc = alloc;
#endif
    total_bytes_allocated_in_chunks += alloc;
  }
  ch->next = NULL;
  ch->datalen = 0;
  ch->memlen = CHUNK_SIZE_WITH_ALLOC(alloc);
  ch->data = &ch->mem[0];
  return ch;
}
#else
static void
chunk_free_unchecked(chunk_t *chunk)
{
  if (!chunk)
    return;
#ifdef DEBUG_CHUNK_ALLOC
  tor_assert(CHUNK_ALLOC_SIZE(chunk->memlen) == chunk->DBG_alloc);
#endif
  tor_assert(total_bytes_allocated_in_chunks >=
             CHUNK_ALLOC_SIZE(chunk->memlen));
  total_bytes_allocated_in_chunks -= CHUNK_ALLOC_SIZE(chunk->memlen);
  tor_free(chunk);
}
static INLINE chunk_t *
chunk_new_with_alloc_size(size_t alloc)
{
  chunk_t *ch;
  ch = tor_malloc(alloc);
  ch->next = NULL;
  ch->datalen = 0;
#ifdef DEBUG_CHUNK_ALLOC
  ch->DBG_alloc = alloc;
#endif
  ch->memlen = CHUNK_SIZE_WITH_ALLOC(alloc);
  total_bytes_allocated_in_chunks += alloc;
  ch->data = &ch->mem[0];
  return ch;
}
#endif

/** Expand <b>chunk</b> until it can hold <b>sz</b> bytes, and return a
 * new pointer to <b>chunk</b>.  Old pointers are no longer valid. */
static INLINE chunk_t *
chunk_grow(chunk_t *chunk, size_t sz)
{
  off_t offset;
  size_t memlen_orig = chunk->memlen;
  tor_assert(sz > chunk->memlen);
  offset = chunk->data - chunk->mem;
  chunk = tor_realloc(chunk, CHUNK_ALLOC_SIZE(sz));
  chunk->memlen = sz;
  chunk->data = chunk->mem + offset;
#ifdef DEBUG_CHUNK_ALLOC
  tor_assert(chunk->DBG_alloc == CHUNK_ALLOC_SIZE(memlen_orig));
  chunk->DBG_alloc = CHUNK_ALLOC_SIZE(sz);
#endif
  total_bytes_allocated_in_chunks +=
    CHUNK_ALLOC_SIZE(sz) - CHUNK_ALLOC_SIZE(memlen_orig);
  return chunk;
}

/** If a read onto the end of a chunk would be smaller than this number, then
 * just start a new chunk. */
#define MIN_READ_LEN 8
/** Every chunk should take up at least this many bytes. */
#define MIN_CHUNK_ALLOC 256
/** No chunk should take up more than this many bytes. */
#define MAX_CHUNK_ALLOC 65536

/** Return the allocation size we'd like to use to hold <b>target</b>
 * bytes. */
static INLINE size_t
preferred_chunk_size(size_t target)
{
  size_t sz = MIN_CHUNK_ALLOC;
  while (CHUNK_SIZE_WITH_ALLOC(sz) < target) {
    sz <<= 1;
  }
  return sz;
}

/** Remove from the freelists most chunks that have not been used since the
 * last call to buf_shrink_freelists().   Return the amount of memory
 * freed. */
size_t
buf_shrink_freelists(int free_all)
{
#ifdef ENABLE_BUF_FREELISTS
  int i;
  size_t total_freed = 0;
  disable_control_logging();
  for (i = 0; freelists[i].alloc_size; ++i) {
    int slack = freelists[i].slack;
    assert_freelist_ok(&freelists[i]);
    if (free_all || freelists[i].lowest_length > slack) {
      int n_to_free = free_all ? freelists[i].cur_length :
        (freelists[i].lowest_length - slack);
      int n_to_skip = freelists[i].cur_length - n_to_free;
      int orig_length = freelists[i].cur_length;
      int orig_n_to_free = n_to_free, n_freed=0;
      int orig_n_to_skip = n_to_skip;
      int new_length = n_to_skip;
      chunk_t **chp = &freelists[i].head;
      chunk_t *chunk;
      while (n_to_skip) {
        if (!(*chp) || ! (*chp)->next) {
          log_warn(LD_BUG, "I wanted to skip %d chunks in the freelist for "
                   "%d-byte chunks, but only found %d. (Length %d)",
                   orig_n_to_skip, (int)freelists[i].alloc_size,
                   orig_n_to_skip-n_to_skip, freelists[i].cur_length);
          assert_freelist_ok(&freelists[i]);
          goto done;
        }
        // tor_assert((*chp)->next);
        chp = &(*chp)->next;
        --n_to_skip;
      }
      chunk = *chp;
      *chp = NULL;
      while (chunk) {
        chunk_t *next = chunk->next;
#ifdef DEBUG_CHUNK_ALLOC
        tor_assert(chunk->DBG_alloc == CHUNK_ALLOC_SIZE(chunk->memlen));
#endif
        tor_assert(total_bytes_allocated_in_chunks >=
                   CHUNK_ALLOC_SIZE(chunk->memlen));
        total_bytes_allocated_in_chunks -= CHUNK_ALLOC_SIZE(chunk->memlen);
        total_freed += CHUNK_ALLOC_SIZE(chunk->memlen);
        tor_free(chunk);
        chunk = next;
        --n_to_free;
        ++n_freed;
        ++freelists[i].n_free;
      }
      if (n_to_free) {
        log_warn(LD_BUG, "Freelist length for %d-byte chunks may have been "
                 "messed up somehow.", (int)freelists[i].alloc_size);
        log_warn(LD_BUG, "There were %d chunks at the start.  I decided to "
                 "keep %d. I wanted to free %d.  I freed %d.  I somehow think "
                 "I have %d left to free.",
                 freelists[i].cur_length, n_to_skip, orig_n_to_free,
                 n_freed, n_to_free);
      }
      // tor_assert(!n_to_free);
      freelists[i].cur_length = new_length;
      tor_assert(orig_n_to_skip == new_length);
      log_info(LD_MM, "Cleaned freelist for %d-byte chunks: original "
               "length %d, kept %d, dropped %d. New length is %d",
               (int)freelists[i].alloc_size, orig_length,
               orig_n_to_skip, orig_n_to_free, new_length);
    }
    freelists[i].lowest_length = freelists[i].cur_length;
    assert_freelist_ok(&freelists[i]);
  }
 done:
  enable_control_logging();
  return total_freed;
#else
  (void) free_all;
  return 0;
#endif
}

/** Describe the current status of the freelists at log level <b>severity</b>.
 */
void
buf_dump_freelist_sizes(int severity)
{
#ifdef ENABLE_BUF_FREELISTS
  int i;
  tor_log(severity, LD_MM, "====== Buffer freelists:");
  for (i = 0; freelists[i].alloc_size; ++i) {
    uint64_t total = ((uint64_t)freelists[i].cur_length) *
      freelists[i].alloc_size;
    tor_log(severity, LD_MM,
        U64_FORMAT" bytes in %d %d-byte chunks ["U64_FORMAT
        " misses; "U64_FORMAT" frees; "U64_FORMAT" hits]",
        U64_PRINTF_ARG(total),
        freelists[i].cur_length, (int)freelists[i].alloc_size,
        U64_PRINTF_ARG(freelists[i].n_alloc),
        U64_PRINTF_ARG(freelists[i].n_free),
        U64_PRINTF_ARG(freelists[i].n_hit));
  }
  tor_log(severity, LD_MM, U64_FORMAT" allocations in non-freelist sizes",
      U64_PRINTF_ARG(n_freelist_miss));
#else
  (void)severity;
#endif
}

/** Collapse data from the first N chunks from <b>buf</b> into buf->head,
 * growing it as necessary, until buf->head has the first <b>bytes</b> bytes
 * of data from the buffer, or until buf->head has all the data in <b>buf</b>.
 *
 * If <b>nulterminate</b> is true, ensure that there is a 0 byte in
 * buf->head->mem right after all the data. */
STATIC void
buf_pullup(buf_t *buf, size_t bytes, int nulterminate)
{
  /* XXXX nothing uses nulterminate; remove it. */
  chunk_t *dest, *src;
  size_t capacity;
  if (!buf->head)
    return;

  check();
  if (buf->datalen < bytes)
    bytes = buf->datalen;

  if (nulterminate) {
    capacity = bytes + 1;
    if (buf->head->datalen >= bytes && CHUNK_REMAINING_CAPACITY(buf->head)) {
      *CHUNK_WRITE_PTR(buf->head) = '\0';
      return;
    }
  } else {
    capacity = bytes;
    if (buf->head->datalen >= bytes)
      return;
  }

  if (buf->head->memlen >= capacity) {
    /* We don't need to grow the first chunk, but we might need to repack it.*/
    size_t needed = capacity - buf->head->datalen;
    if (CHUNK_REMAINING_CAPACITY(buf->head) < needed)
      chunk_repack(buf->head);
    tor_assert(CHUNK_REMAINING_CAPACITY(buf->head) >= needed);
  } else {
    chunk_t *newhead;
    size_t newsize;
    /* We need to grow the chunk. */
    chunk_repack(buf->head);
    newsize = CHUNK_SIZE_WITH_ALLOC(preferred_chunk_size(capacity));
    newhead = chunk_grow(buf->head, newsize);
    tor_assert(newhead->memlen >= capacity);
    if (newhead != buf->head) {
      if (buf->tail == buf->head)
        buf->tail = newhead;
      buf->head = newhead;
    }
  }

  dest = buf->head;
  while (dest->datalen < bytes) {
    size_t n = bytes - dest->datalen;
    src = dest->next;
    tor_assert(src);
    if (n > src->datalen) {
      memcpy(CHUNK_WRITE_PTR(dest), src->data, src->datalen);
      dest->datalen += src->datalen;
      dest->next = src->next;
      if (buf->tail == src)
        buf->tail = dest;
      chunk_free_unchecked(src);
    } else {
      memcpy(CHUNK_WRITE_PTR(dest), src->data, n);
      dest->datalen += n;
      src->data += n;
      src->datalen -= n;
      tor_assert(dest->datalen == bytes);
    }
  }

  if (nulterminate) {
    tor_assert(CHUNK_REMAINING_CAPACITY(buf->head));
    *CHUNK_WRITE_PTR(buf->head) = '\0';
  }

  check();
}

#ifdef TOR_UNIT_TESTS
void
buf_get_first_chunk_data(const buf_t *buf, const char **cp, size_t *sz)
{
  if (!buf || !buf->head) {
    *cp = NULL;
    *sz = 0;
  } else {
    *cp = buf->head->data;
    *sz = buf->head->datalen;
  }
}
#endif

/** Resize buf so it won't hold extra memory that we haven't been
 * using lately.
 */
void
buf_shrink(buf_t *buf)
{
  (void)buf;
}

/** Remove the first <b>n</b> bytes from buf. */
static INLINE void
buf_remove_from_front(buf_t *buf, size_t n)
{
  tor_assert(buf->datalen >= n);
  while (n) {
    tor_assert(buf->head);
    if (buf->head->datalen > n) {
      buf->head->datalen -= n;
      buf->head->data += n;
      buf->datalen -= n;
      return;
    } else {
      chunk_t *victim = buf->head;
      n -= victim->datalen;
      buf->datalen -= victim->datalen;
      buf->head = victim->next;
      if (buf->tail == victim)
        buf->tail = NULL;
      chunk_free_unchecked(victim);
    }
  }
  check();
}

/** Create and return a new buf with default chunk capacity <b>size</b>.
 */
buf_t *
buf_new_with_capacity(size_t size)
{
  buf_t *b = buf_new();
  b->default_chunk_size = preferred_chunk_size(size);
  return b;
}

/** Allocate and return a new buffer with default capacity. */
buf_t *
buf_new(void)
{
  buf_t *buf = tor_malloc_zero(sizeof(buf_t));
  buf->magic = BUFFER_MAGIC;
  buf->default_chunk_size = 4096;
  return buf;
}

size_t
buf_get_default_chunk_size(const buf_t *buf)
{
  return buf->default_chunk_size;
}

/** Remove all data from <b>buf</b>. */
void
buf_clear(buf_t *buf)
{
  chunk_t *chunk, *next;
  buf->datalen = 0;
  for (chunk = buf->head; chunk; chunk = next) {
    next = chunk->next;
    chunk_free_unchecked(chunk);
  }
  buf->head = buf->tail = NULL;
}

/** Return the number of bytes stored in <b>buf</b> */
size_t
buf_datalen(const buf_t *buf)
{
  return buf->datalen;
}

/** Return the total length of all chunks used in <b>buf</b>. */
size_t
buf_allocation(const buf_t *buf)
{
  size_t total = 0;
  const chunk_t *chunk;
  for (chunk = buf->head; chunk; chunk = chunk->next) {
    total += CHUNK_ALLOC_SIZE(chunk->memlen);
  }
  return total;
}

/** Return the number of bytes that can be added to <b>buf</b> without
 * performing any additional allocation. */
size_t
buf_slack(const buf_t *buf)
{
  if (!buf->tail)
    return 0;
  else
    return CHUNK_REMAINING_CAPACITY(buf->tail);
}

/** Release storage held by <b>buf</b>. */
void
buf_free(buf_t *buf)
{
  if (!buf)
    return;

  buf_clear(buf);
  buf->magic = 0xdeadbeef;
  tor_free(buf);
}

/** Return a new copy of <b>in_chunk</b> */
static chunk_t *
chunk_copy(const chunk_t *in_chunk)
{
  chunk_t *newch = tor_memdup(in_chunk, CHUNK_ALLOC_SIZE(in_chunk->memlen));
  total_bytes_allocated_in_chunks += CHUNK_ALLOC_SIZE(in_chunk->memlen);
#ifdef DEBUG_CHUNK_ALLOC
  newch->DBG_alloc = CHUNK_ALLOC_SIZE(in_chunk->memlen);
#endif
  newch->next = NULL;
  if (in_chunk->data) {
    off_t offset = in_chunk->data - in_chunk->mem;
    newch->data = newch->mem + offset;
  }
  return newch;
}

/** Return a new copy of <b>buf</b> */
buf_t *
buf_copy(const buf_t *buf)
{
  chunk_t *ch;
  buf_t *out = buf_new();
  out->default_chunk_size = buf->default_chunk_size;
  for (ch = buf->head; ch; ch = ch->next) {
    chunk_t *newch = chunk_copy(ch);
    if (out->tail) {
      out->tail->next = newch;
      out->tail = newch;
    } else {
      out->head = out->tail = newch;
    }
  }
  out->datalen = buf->datalen;
  return out;
}

/** Append a new chunk with enough capacity to hold <b>capacity</b> bytes to
 * the tail of <b>buf</b>.  If <b>capped</b>, don't allocate a chunk bigger
 * than MAX_CHUNK_ALLOC. */
static chunk_t *
buf_add_chunk_with_capacity(buf_t *buf, size_t capacity, int capped)
{
  chunk_t *chunk;
  struct timeval now;
  if (CHUNK_ALLOC_SIZE(capacity) < buf->default_chunk_size) {
    chunk = chunk_new_with_alloc_size(buf->default_chunk_size);
  } else if (capped && CHUNK_ALLOC_SIZE(capacity) > MAX_CHUNK_ALLOC) {
    chunk = chunk_new_with_alloc_size(MAX_CHUNK_ALLOC);
  } else {
    chunk = chunk_new_with_alloc_size(preferred_chunk_size(capacity));
  }

  tor_gettimeofday_cached_monotonic(&now);
  chunk->inserted_time = (uint32_t)tv_to_msec(&now);

  if (buf->tail) {
    tor_assert(buf->head);
    buf->tail->next = chunk;
    buf->tail = chunk;
  } else {
    tor_assert(!buf->head);
    buf->head = buf->tail = chunk;
  }
  check();
  return chunk;
}

/** Return the age of the oldest chunk in the buffer <b>buf</b>, in
 * milliseconds.  Requires the current time, in truncated milliseconds since
 * the epoch, as its input <b>now</b>.
 */
uint32_t
buf_get_oldest_chunk_timestamp(const buf_t *buf, uint32_t now)
{
  if (buf->head) {
    return now - buf->head->inserted_time;
  } else {
    return 0;
  }
}

size_t
buf_get_total_allocation(void)
{
  return total_bytes_allocated_in_chunks;
}

/** Read up to <b>at_most</b> bytes from the socket <b>fd</b> into
 * <b>chunk</b> (which must be on <b>buf</b>). If we get an EOF, set
 * *<b>reached_eof</b> to 1.  Return -1 on error, 0 on eof or blocking,
 * and the number of bytes read otherwise. */
static INLINE int
read_to_chunk(buf_t *buf, chunk_t *chunk, tor_socket_t fd, size_t at_most,
              int *reached_eof, int *socket_error)
{
  ssize_t read_result;
  if (at_most > CHUNK_REMAINING_CAPACITY(chunk))
    at_most = CHUNK_REMAINING_CAPACITY(chunk);
  read_result = tor_socket_recv(fd, CHUNK_WRITE_PTR(chunk), at_most, 0);

  if (read_result < 0) {
    int e = tor_socket_errno(fd);
    if (!ERRNO_IS_EAGAIN(e)) { /* it's a real error */
#ifdef _WIN32
      if (e == WSAENOBUFS)
        log_warn(LD_NET,"recv() failed: WSAENOBUFS. Not enough ram?");
#endif
      *socket_error = e;
      return -1;
    }
    return 0; /* would block. */
  } else if (read_result == 0) {
    log_debug(LD_NET,"Encountered eof on fd %d", (int)fd);
    *reached_eof = 1;
    return 0;
  } else { /* actually got bytes. */
    buf->datalen += read_result;
    chunk->datalen += read_result;
    log_debug(LD_NET,"Read %ld bytes. %d on inbuf.", (long)read_result,
              (int)buf->datalen);
    tor_assert(read_result < INT_MAX);
    return (int)read_result;
  }
}

/** As read_to_chunk(), but return (negative) error code on error, blocking,
 * or TLS, and the number of bytes read otherwise. */
static INLINE int
read_to_chunk_tls(buf_t *buf, chunk_t *chunk, tor_tls_t *tls,
                  size_t at_most)
{
  int read_result;

  tor_assert(CHUNK_REMAINING_CAPACITY(chunk) >= at_most);
  read_result = tor_tls_read(tls, CHUNK_WRITE_PTR(chunk), at_most);
  if (read_result < 0)
    return read_result;
  buf->datalen += read_result;
  chunk->datalen += read_result;
  return read_result;
}

/** Read from socket <b>s</b>, writing onto end of <b>buf</b>.  Read at most
 * <b>at_most</b> bytes, growing the buffer as necessary.  If recv() returns 0
 * (because of EOF), set *<b>reached_eof</b> to 1 and return 0. Return -1 on
 * error; else return the number of bytes read.
 */
/* XXXX024 indicate "read blocked" somehow? */
int
read_to_buf(tor_socket_t s, size_t at_most, buf_t *buf, int *reached_eof,
            int *socket_error)
{
  /* XXXX024 It's stupid to overload the return values for these functions:
   * "error status" and "number of bytes read" are not mutually exclusive.
   */
  int r = 0;
  size_t total_read = 0;

  check();
  tor_assert(reached_eof);
  tor_assert(SOCKET_OK(s));

  while (at_most > total_read) {
    size_t readlen = at_most - total_read;
    chunk_t *chunk;
    if (!buf->tail || CHUNK_REMAINING_CAPACITY(buf->tail) < MIN_READ_LEN) {
      chunk = buf_add_chunk_with_capacity(buf, at_most, 1);
      if (readlen > chunk->memlen)
        readlen = chunk->memlen;
    } else {
      size_t cap = CHUNK_REMAINING_CAPACITY(buf->tail);
      chunk = buf->tail;
      if (cap < readlen)
        readlen = cap;
    }

    r = read_to_chunk(buf, chunk, s, readlen, reached_eof, socket_error);
    check();
    if (r < 0)
      return r; /* Error */
    tor_assert(total_read+r < INT_MAX);
    total_read += r;
    if ((size_t)r < readlen) { /* eof, block, or no more to read. */
      break;
    }
  }
  return (int)total_read;
}

/** As read_to_buf, but reads from a TLS connection, and returns a TLS
 * status value rather than the number of bytes read.
 *
 * Using TLS on OR connections complicates matters in two ways.
 *
 * First, a TLS stream has its own read buffer independent of the
 * connection's read buffer.  (TLS needs to read an entire frame from
 * the network before it can decrypt any data.  Thus, trying to read 1
 * byte from TLS can require that several KB be read from the network
 * and decrypted.  The extra data is stored in TLS's decrypt buffer.)
 * Because the data hasn't been read by Tor (it's still inside the TLS),
 * this means that sometimes a connection "has stuff to read" even when
 * poll() didn't return POLLIN. The tor_tls_get_pending_bytes function is
 * used in connection.c to detect TLS objects with non-empty internal
 * buffers and read from them again.
 *
 * Second, the TLS stream's events do not correspond directly to network
 * events: sometimes, before a TLS stream can read, the network must be
 * ready to write -- or vice versa.
 */
int
read_to_buf_tls(tor_tls_t *tls, size_t at_most, buf_t *buf)
{
  int r = 0;
  size_t total_read = 0;

  check_no_tls_errors();

  check();

  while (at_most > total_read) {
    size_t readlen = at_most - total_read;
    chunk_t *chunk;
    if (!buf->tail || CHUNK_REMAINING_CAPACITY(buf->tail) < MIN_READ_LEN) {
      chunk = buf_add_chunk_with_capacity(buf, at_most, 1);
      if (readlen > chunk->memlen)
        readlen = chunk->memlen;
    } else {
      size_t cap = CHUNK_REMAINING_CAPACITY(buf->tail);
      chunk = buf->tail;
      if (cap < readlen)
        readlen = cap;
    }

    r = read_to_chunk_tls(buf, chunk, tls, readlen);
    check();
    if (r < 0)
      return r; /* Error */
    tor_assert(total_read+r < INT_MAX);
     total_read += r;
    if ((size_t)r < readlen) /* eof, block, or no more to read. */
      break;
  }
  return (int)total_read;
}

/** Helper for flush_buf(): try to write <b>sz</b> bytes from chunk
 * <b>chunk</b> of buffer <b>buf</b> onto socket <b>s</b>.  On success, deduct
 * the bytes written from *<b>buf_flushlen</b>.  Return the number of bytes
 * written on success, 0 on blocking, -1 on failure.
 */
static INLINE int
flush_chunk(tor_socket_t s, buf_t *buf, chunk_t *chunk, size_t sz,
            size_t *buf_flushlen)
{
  ssize_t write_result;

  if (sz > chunk->datalen)
    sz = chunk->datalen;
  write_result = tor_socket_send(s, chunk->data, sz, 0);

  if (write_result < 0) {
    int e = tor_socket_errno(s);
    if (!ERRNO_IS_EAGAIN(e)) { /* it's a real error */
#ifdef _WIN32
      if (e == WSAENOBUFS)
        log_warn(LD_NET,"write() failed: WSAENOBUFS. Not enough ram?");
#endif
      return -1;
    }
    log_debug(LD_NET,"write() would block, returning.");
    return 0;
  } else {
    *buf_flushlen -= write_result;
    buf_remove_from_front(buf, write_result);
    tor_assert(write_result < INT_MAX);
    return (int)write_result;
  }
}

/** Helper for flush_buf_tls(): try to write <b>sz</b> bytes from chunk
 * <b>chunk</b> of buffer <b>buf</b> onto socket <b>s</b>.  (Tries to write
 * more if there is a forced pending write size.)  On success, deduct the
 * bytes written from *<b>buf_flushlen</b>.  Return the number of bytes
 * written on success, and a TOR_TLS error code on failure or blocking.
 */
static INLINE int
flush_chunk_tls(tor_tls_t *tls, buf_t *buf, chunk_t *chunk,
                size_t sz, size_t *buf_flushlen)
{
  int r;
  size_t forced;
  char *data;

  forced = tor_tls_get_forced_write_size(tls);
  if (forced > sz)
    sz = forced;
  if (chunk) {
    data = chunk->data;
    tor_assert(sz <= chunk->datalen);
  } else {
    data = NULL;
    tor_assert(sz == 0);
  }
  r = tor_tls_write(tls, data, sz);
  if (r < 0)
    return r;
  if (*buf_flushlen > (size_t)r)
    *buf_flushlen -= r;
  else
    *buf_flushlen = 0;
  buf_remove_from_front(buf, r);
  log_debug(LD_NET,"flushed %d bytes, %d ready to flush, %d remain.",
            r,(int)*buf_flushlen,(int)buf->datalen);
  return r;
}

/** Write data from <b>buf</b> to the socket <b>s</b>.  Write at most
 * <b>sz</b> bytes, decrement *<b>buf_flushlen</b> by
 * the number of bytes actually written, and remove the written bytes
 * from the buffer.  Return the number of bytes written on success,
 * -1 on failure.  Return 0 if write() would block.
 */
int
flush_buf(tor_socket_t s, buf_t *buf, size_t sz, size_t *buf_flushlen)
{
  /* XXXX024 It's stupid to overload the return values for these functions:
   * "error status" and "number of bytes flushed" are not mutually exclusive.
   */
  int r;
  size_t flushed = 0;
  tor_assert(buf_flushlen);
  tor_assert(SOCKET_OK(s));
  tor_assert(*buf_flushlen <= buf->datalen);
  tor_assert(sz <= *buf_flushlen);

  check();
  while (sz) {
    size_t flushlen0;
    tor_assert(buf->head);
    if (buf->head->datalen >= sz)
      flushlen0 = sz;
    else
      flushlen0 = buf->head->datalen;

    r = flush_chunk(s, buf, buf->head, flushlen0, buf_flushlen);
    check();
    if (r < 0)
      return r;
    flushed += r;
    sz -= r;
    if (r == 0 || (size_t)r < flushlen0) /* can't flush any more now. */
      break;
  }
  tor_assert(flushed < INT_MAX);
  return (int)flushed;
}

/** As flush_buf(), but writes data to a TLS connection.  Can write more than
 * <b>flushlen</b> bytes.
 */
int
flush_buf_tls(tor_tls_t *tls, buf_t *buf, size_t flushlen,
              size_t *buf_flushlen)
{
  int r;
  size_t flushed = 0;
  ssize_t sz;
  tor_assert(buf_flushlen);
  tor_assert(*buf_flushlen <= buf->datalen);
  tor_assert(flushlen <= *buf_flushlen);
  sz = (ssize_t) flushlen;

  /* we want to let tls write even if flushlen is zero, because it might
   * have a partial record pending */
  check_no_tls_errors();

  check();
  do {
    size_t flushlen0;
    if (buf->head) {
      if ((ssize_t)buf->head->datalen >= sz)
        flushlen0 = sz;
      else
        flushlen0 = buf->head->datalen;
    } else {
      flushlen0 = 0;
    }

    r = flush_chunk_tls(tls, buf, buf->head, flushlen0, buf_flushlen);
    check();
    if (r < 0)
      return r;
    flushed += r;
    sz -= r;
    if (r == 0) /* Can't flush any more now. */
      break;
  } while (sz > 0);
  tor_assert(flushed < INT_MAX);
  return (int)flushed;
}

/** Append <b>string_len</b> bytes from <b>string</b> to the end of
 * <b>buf</b>.
 *
 * Return the new length of the buffer on success, -1 on failure.
 */
int
write_to_buf(const char *string, size_t string_len, buf_t *buf)
{
  if (!string_len)
    return (int)buf->datalen;
  check();

  while (string_len) {
    size_t copy;
    if (!buf->tail || !CHUNK_REMAINING_CAPACITY(buf->tail))
      buf_add_chunk_with_capacity(buf, string_len, 1);

    copy = CHUNK_REMAINING_CAPACITY(buf->tail);
    if (copy > string_len)
      copy = string_len;
    memcpy(CHUNK_WRITE_PTR(buf->tail), string, copy);
    string_len -= copy;
    string += copy;
    buf->datalen += copy;
    buf->tail->datalen += copy;
  }

  check();
  tor_assert(buf->datalen < INT_MAX);
  return (int)buf->datalen;
}

/** Helper: copy the first <b>string_len</b> bytes from <b>buf</b>
 * onto <b>string</b>.
 */
static INLINE void
peek_from_buf(char *string, size_t string_len, const buf_t *buf)
{
  chunk_t *chunk;

  tor_assert(string);
  /* make sure we don't ask for too much */
  tor_assert(string_len <= buf->datalen);
  /* assert_buf_ok(buf); */

  chunk = buf->head;
  while (string_len) {
    size_t copy = string_len;
    tor_assert(chunk);
    if (chunk->datalen < copy)
      copy = chunk->datalen;
    memcpy(string, chunk->data, copy);
    string_len -= copy;
    string += copy;
    chunk = chunk->next;
  }
}

/** Remove <b>string_len</b> bytes from the front of <b>buf</b>, and store
 * them into <b>string</b>.  Return the new buffer size.  <b>string_len</b>
 * must be \<= the number of bytes on the buffer.
 */
int
fetch_from_buf(char *string, size_t string_len, buf_t *buf)
{
  /* There must be string_len bytes in buf; write them onto string,
   * then memmove buf back (that is, remove them from buf).
   *
   * Return the number of bytes still on the buffer. */

  check();
  peek_from_buf(string, string_len, buf);
  buf_remove_from_front(buf, string_len);
  check();
  tor_assert(buf->datalen < INT_MAX);
  return (int)buf->datalen;
}

/** True iff the cell command <b>command</b> is one that implies a
 * variable-length cell in Tor link protocol <b>linkproto</b>. */
static INLINE int
cell_command_is_var_length(uint8_t command, int linkproto)
{
  /* If linkproto is v2 (2), CELL_VERSIONS is the only variable-length cells
   * work as implemented here. If it's 1, there are no variable-length cells.
   * Tor does not support other versions right now, and so can't negotiate
   * them.
   */
  switch (linkproto) {
  case 1:
    /* Link protocol version 1 has no variable-length cells. */
    return 0;
  case 2:
    /* In link protocol version 2, VERSIONS is the only variable-length cell */
    return command == CELL_VERSIONS;
  case 0:
  case 3:
  default:
    /* In link protocol version 3 and later, and in version "unknown",
     * commands 128 and higher indicate variable-length. VERSIONS is
     * grandfathered in. */
    return command == CELL_VERSIONS || command >= 128;
  }
}

/** Check <b>buf</b> for a variable-length cell according to the rules of link
 * protocol version <b>linkproto</b>.  If one is found, pull it off the buffer
 * and assign a newly allocated var_cell_t to *<b>out</b>, and return 1.
 * Return 0 if whatever is on the start of buf_t is not a variable-length
 * cell.  Return 1 and set *<b>out</b> to NULL if there seems to be the start
 * of a variable-length cell on <b>buf</b>, but the whole thing isn't there
 * yet. */
int
fetch_var_cell_from_buf(buf_t *buf, var_cell_t **out, int linkproto)
{
  char hdr[VAR_CELL_MAX_HEADER_SIZE];
  var_cell_t *result;
  uint8_t command;
  uint16_t length;
  const int wide_circ_ids = linkproto >= MIN_LINK_PROTO_FOR_WIDE_CIRC_IDS;
  const int circ_id_len = get_circ_id_size(wide_circ_ids);
  const unsigned header_len = get_var_cell_header_size(wide_circ_ids);
  check();
  *out = NULL;
  if (buf->datalen < header_len)
    return 0;
  peek_from_buf(hdr, header_len, buf);

  command = get_uint8(hdr + circ_id_len);
  if (!(cell_command_is_var_length(command, linkproto)))
    return 0;

  length = ntohs(get_uint16(hdr + circ_id_len + 1));
  if (buf->datalen < (size_t)(header_len+length))
    return 1;
  result = var_cell_new(length);
  result->command = command;
  if (wide_circ_ids)
    result->circ_id = ntohl(get_uint32(hdr));
  else
    result->circ_id = ntohs(get_uint16(hdr));

  buf_remove_from_front(buf, header_len);
  peek_from_buf((char*) result->payload, length, buf);
  buf_remove_from_front(buf, length);
  check();

  *out = result;
  return 1;
}

#ifdef USE_BUFFEREVENTS
/** Try to read <b>n</b> bytes from <b>buf</b> at <b>pos</b> (which may be
 * NULL for the start of the buffer), copying the data only if necessary.  Set
 * *<b>data_out</b> to a pointer to the desired bytes.  Set <b>free_out</b>
 * to 1 if we needed to malloc *<b>data</b> because the original bytes were
 * noncontiguous; 0 otherwise.  Return the number of bytes actually available
 * at *<b>data_out</b>.
 */
static ssize_t
inspect_evbuffer(struct evbuffer *buf, char **data_out, size_t n,
                 int *free_out, struct evbuffer_ptr *pos)
{
  int n_vecs, i;

  if (evbuffer_get_length(buf) < n)
    n = evbuffer_get_length(buf);
  if (n == 0)
    return 0;
  n_vecs = evbuffer_peek(buf, n, pos, NULL, 0);
  tor_assert(n_vecs > 0);
  if (n_vecs == 1) {
    struct evbuffer_iovec v;
    i = evbuffer_peek(buf, n, pos, &v, 1);
    tor_assert(i == 1);
    *data_out = v.iov_base;
    *free_out = 0;
    return v.iov_len;
  } else {
    ev_ssize_t copied;
    *data_out = tor_malloc(n);
    *free_out = 1;
    copied = evbuffer_copyout(buf, *data_out, n);
    tor_assert(copied >= 0 && (size_t)copied == n);
    return copied;
  }
}

/** As fetch_var_cell_from_buf, buf works on an evbuffer. */
int
fetch_var_cell_from_evbuffer(struct evbuffer *buf, var_cell_t **out,
                             int linkproto)
{
  char *hdr = NULL;
  int free_hdr = 0;
  size_t n;
  size_t buf_len;
  uint8_t command;
  uint16_t cell_length;
  var_cell_t *cell;
  int result = 0;
  const int wide_circ_ids = linkproto >= MIN_LINK_PROTO_FOR_WIDE_CIRC_IDS;
  const int circ_id_len = get_circ_id_size(wide_circ_ids);
  const unsigned header_len = get_var_cell_header_size(wide_circ_ids);

  *out = NULL;
  buf_len = evbuffer_get_length(buf);
  if (buf_len < header_len)
    return 0;

  n = inspect_evbuffer(buf, &hdr, header_len, &free_hdr, NULL);
  tor_assert(n >= header_len);

  command = get_uint8(hdr + circ_id_len);
  if (!(cell_command_is_var_length(command, linkproto))) {
    goto done;
  }

  cell_length = ntohs(get_uint16(hdr + circ_id_len + 1));
  if (buf_len < (size_t)(header_len+cell_length)) {
    result = 1; /* Not all here yet. */
    goto done;
  }

  cell = var_cell_new(cell_length);
  cell->command = command;
  if (wide_circ_ids)
    cell->circ_id = ntohl(get_uint32(hdr));
  else
    cell->circ_id = ntohs(get_uint16(hdr));
  evbuffer_drain(buf, header_len);
  evbuffer_remove(buf, cell->payload, cell_length);
  *out = cell;
  result = 1;

 done:
  if (free_hdr && hdr)
    tor_free(hdr);
  return result;
}
#endif

/** Move up to *<b>buf_flushlen</b> bytes from <b>buf_in</b> to
 * <b>buf_out</b>, and modify *<b>buf_flushlen</b> appropriately.
 * Return the number of bytes actually copied.
 */
int
move_buf_to_buf(buf_t *buf_out, buf_t *buf_in, size_t *buf_flushlen)
{
  /* We can do way better here, but this doesn't turn up in any profiles. */
  char b[4096];
  size_t cp, len;
  len = *buf_flushlen;
  if (len > buf_in->datalen)
    len = buf_in->datalen;

  cp = len; /* Remember the number of bytes we intend to copy. */
  tor_assert(cp < INT_MAX);
  while (len) {
    /* This isn't the most efficient implementation one could imagine, since
     * it does two copies instead of 1, but I kinda doubt that this will be
     * critical path. */
    size_t n = len > sizeof(b) ? sizeof(b) : len;
    fetch_from_buf(b, n, buf_in);
    write_to_buf(b, n, buf_out);
    len -= n;
  }
  *buf_flushlen -= cp;
  return (int)cp;
}

/** Internal structure: represents a position in a buffer. */
typedef struct buf_pos_t {
  const chunk_t *chunk; /**< Which chunk are we pointing to? */
  int pos;/**< Which character inside the chunk's data are we pointing to? */
  size_t chunk_pos; /**< Total length of all previous chunks. */
} buf_pos_t;

/** Initialize <b>out</b> to point to the first character of <b>buf</b>.*/
static void
buf_pos_init(const buf_t *buf, buf_pos_t *out)
{
  out->chunk = buf->head;
  out->pos = 0;
  out->chunk_pos = 0;
}

/** Advance <b>out</b> to the first appearance of <b>ch</b> at the current
 * position of <b>out</b>, or later.  Return -1 if no instances are found;
 * otherwise returns the absolute position of the character. */
static off_t
buf_find_pos_of_char(char ch, buf_pos_t *out)
{
  const chunk_t *chunk;
  int pos;
  tor_assert(out);
  if (out->chunk) {
    if (out->chunk->datalen) {
      tor_assert(out->pos < (off_t)out->chunk->datalen);
    } else {
      tor_assert(out->pos == 0);
    }
  }
  pos = out->pos;
  for (chunk = out->chunk; chunk; chunk = chunk->next) {
    char *cp = memchr(chunk->data+pos, ch, chunk->datalen - pos);
    if (cp) {
      out->chunk = chunk;
      tor_assert(cp - chunk->data < INT_MAX);
      out->pos = (int)(cp - chunk->data);
      return out->chunk_pos + out->pos;
    } else {
      out->chunk_pos += chunk->datalen;
      pos = 0;
    }
  }
  return -1;
}

/** Advance <b>pos</b> by a single character, if there are any more characters
 * in the buffer.  Returns 0 on success, -1 on failure. */
static INLINE int
buf_pos_inc(buf_pos_t *pos)
{
  ++pos->pos;
  if (pos->pos == (off_t)pos->chunk->datalen) {
    if (!pos->chunk->next)
      return -1;
    pos->chunk_pos += pos->chunk->datalen;
    pos->chunk = pos->chunk->next;
    pos->pos = 0;
  }
  return 0;
}

/** Return true iff the <b>n</b>-character string in <b>s</b> appears
 * (verbatim) at <b>pos</b>. */
static int
buf_matches_at_pos(const buf_pos_t *pos, const char *s, size_t n)
{
  buf_pos_t p;
  if (!n)
    return 1;

  memcpy(&p, pos, sizeof(p));

  while (1) {
    char ch = p.chunk->data[p.pos];
    if (ch != *s)
      return 0;
    ++s;
    /* If we're out of characters that don't match, we match.  Check this
     * _before_ we test incrementing pos, in case we're at the end of the
     * string. */
    if (--n == 0)
      return 1;
    if (buf_pos_inc(&p)<0)
      return 0;
  }
}

/** Return the first position in <b>buf</b> at which the <b>n</b>-character
 * string <b>s</b> occurs, or -1 if it does not occur. */
STATIC int
buf_find_string_offset(const buf_t *buf, const char *s, size_t n)
{
  buf_pos_t pos;
  buf_pos_init(buf, &pos);
  while (buf_find_pos_of_char(*s, &pos) >= 0) {
    if (buf_matches_at_pos(&pos, s, n)) {
      tor_assert(pos.chunk_pos + pos.pos < INT_MAX);
      return (int)(pos.chunk_pos + pos.pos);
    } else {
      if (buf_pos_inc(&pos)<0)
        return -1;
    }
  }
  return -1;
}

/** There is a (possibly incomplete) http statement on <b>buf</b>, of the
 * form "\%s\\r\\n\\r\\n\%s", headers, body. (body may contain NULs.)
 * If a) the headers include a Content-Length field and all bytes in
 * the body are present, or b) there's no Content-Length field and
 * all headers are present, then:
 *
 *  - strdup headers into <b>*headers_out</b>, and NUL-terminate it.
 *  - memdup body into <b>*body_out</b>, and NUL-terminate it.
 *  - Then remove them from <b>buf</b>, and return 1.
 *
 *  - If headers or body is NULL, discard that part of the buf.
 *  - If a headers or body doesn't fit in the arg, return -1.
 *  (We ensure that the headers or body don't exceed max len,
 *   _even if_ we're planning to discard them.)
 *  - If force_complete is true, then succeed even if not all of the
 *    content has arrived.
 *
 * Else, change nothing and return 0.
 */
int
fetch_from_buf_http(buf_t *buf,
                    char **headers_out, size_t max_headerlen,
                    char **body_out, size_t *body_used, size_t max_bodylen,
                    int force_complete)
{
  char *headers, *p;
  size_t headerlen, bodylen, contentlen;
  int crlf_offset;

  check();
  if (!buf->head)
    return 0;

  crlf_offset = buf_find_string_offset(buf, "\r\n\r\n", 4);
  if (crlf_offset > (int)max_headerlen ||
      (crlf_offset < 0 && buf->datalen > max_headerlen)) {
    log_debug(LD_HTTP,"headers too long.");
    return -1;
  } else if (crlf_offset < 0) {
    log_debug(LD_HTTP,"headers not all here yet.");
    return 0;
  }
  /* Okay, we have a full header.  Make sure it all appears in the first
   * chunk. */
  if ((int)buf->head->datalen < crlf_offset + 4)
    buf_pullup(buf, crlf_offset+4, 0);
  headerlen = crlf_offset + 4;

  headers = buf->head->data;
  bodylen = buf->datalen - headerlen;
  log_debug(LD_HTTP,"headerlen %d, bodylen %d.", (int)headerlen, (int)bodylen);

  if (max_headerlen <= headerlen) {
    log_warn(LD_HTTP,"headerlen %d larger than %d. Failing.",
             (int)headerlen, (int)max_headerlen-1);
    return -1;
  }
  if (max_bodylen <= bodylen) {
    log_warn(LD_HTTP,"bodylen %d larger than %d. Failing.",
             (int)bodylen, (int)max_bodylen-1);
    return -1;
  }

#define CONTENT_LENGTH "\r\nContent-Length: "
  p = (char*) tor_memstr(headers, headerlen, CONTENT_LENGTH);
  if (p) {
    int i;
    i = atoi(p+strlen(CONTENT_LENGTH));
    if (i < 0) {
      log_warn(LD_PROTOCOL, "Content-Length is less than zero; it looks like "
               "someone is trying to crash us.");
      return -1;
    }
    contentlen = i;
    /* if content-length is malformed, then our body length is 0. fine. */
    log_debug(LD_HTTP,"Got a contentlen of %d.",(int)contentlen);
    if (bodylen < contentlen) {
      if (!force_complete) {
        log_debug(LD_HTTP,"body not all here yet.");
        return 0; /* not all there yet */
      }
    }
    if (bodylen > contentlen) {
      bodylen = contentlen;
      log_debug(LD_HTTP,"bodylen reduced to %d.",(int)bodylen);
    }
  }
  /* all happy. copy into the appropriate places, and return 1 */
  if (headers_out) {
    *headers_out = tor_malloc(headerlen+1);
    fetch_from_buf(*headers_out, headerlen, buf);
    (*headers_out)[headerlen] = 0; /* NUL terminate it */
  }
  if (body_out) {
    tor_assert(body_used);
    *body_used = bodylen;
    *body_out = tor_malloc(bodylen+1);
    fetch_from_buf(*body_out, bodylen, buf);
    (*body_out)[bodylen] = 0; /* NUL terminate it */
  }
  check();
  return 1;
}

#ifdef USE_BUFFEREVENTS
/** As fetch_from_buf_http, buf works on an evbuffer. */
int
fetch_from_evbuffer_http(struct evbuffer *buf,
                    char **headers_out, size_t max_headerlen,
                    char **body_out, size_t *body_used, size_t max_bodylen,
                    int force_complete)
{
  struct evbuffer_ptr crlf, content_length;
  size_t headerlen, bodylen, contentlen;

  /* Find the first \r\n\r\n in the buffer */
  crlf = evbuffer_search(buf, "\r\n\r\n", 4, NULL);
  if (crlf.pos < 0) {
    /* We didn't find one. */
    if (evbuffer_get_length(buf) > max_headerlen)
      return -1; /* Headers too long. */
    return 0; /* Headers not here yet. */
  } else if (crlf.pos > (int)max_headerlen) {
    return -1; /* Headers too long. */
  }

  headerlen = crlf.pos + 4;  /* Skip over the \r\n\r\n */
  bodylen = evbuffer_get_length(buf) - headerlen;
  if (bodylen > max_bodylen)
    return -1; /* body too long */

  /* Look for the first occurrence of CONTENT_LENGTH insize buf before the
   * crlfcrlf */
  content_length = evbuffer_search_range(buf, CONTENT_LENGTH,
                                         strlen(CONTENT_LENGTH), NULL, &crlf);

  if (content_length.pos >= 0) {
    /* We found a content_length: parse it and figure out if the body is here
     * yet. */
    struct evbuffer_ptr eol;
    char *data = NULL;
    int free_data = 0;
    int n, i;
    n = evbuffer_ptr_set(buf, &content_length, strlen(CONTENT_LENGTH),
                         EVBUFFER_PTR_ADD);
    tor_assert(n == 0);
    eol = evbuffer_search_eol(buf, &content_length, NULL, EVBUFFER_EOL_CRLF);
    tor_assert(eol.pos > content_length.pos);
    tor_assert(eol.pos <= crlf.pos);
    inspect_evbuffer(buf, &data, eol.pos - content_length.pos, &free_data,
                         &content_length);

    i = atoi(data);
    if (free_data)
      tor_free(data);
    if (i < 0) {
      log_warn(LD_PROTOCOL, "Content-Length is less than zero; it looks like "
               "someone is trying to crash us.");
      return -1;
    }
    contentlen = i;
    /* if content-length is malformed, then our body length is 0. fine. */
    log_debug(LD_HTTP,"Got a contentlen of %d.",(int)contentlen);
    if (bodylen < contentlen) {
      if (!force_complete) {
        log_debug(LD_HTTP,"body not all here yet.");
        return 0; /* not all there yet */
      }
    }
    if (bodylen > contentlen) {
      bodylen = contentlen;
      log_debug(LD_HTTP,"bodylen reduced to %d.",(int)bodylen);
    }
  }

  if (headers_out) {
    *headers_out = tor_malloc(headerlen+1);
    evbuffer_remove(buf, *headers_out, headerlen);
    (*headers_out)[headerlen] = '\0';
  }
  if (body_out) {
    tor_assert(headers_out);
    tor_assert(body_used);
    *body_used = bodylen;
    *body_out = tor_malloc(bodylen+1);
    evbuffer_remove(buf, *body_out, bodylen);
    (*body_out)[bodylen] = '\0';
  }
  return 1;
}
#endif

/**
 * Wait this many seconds before warning the user about using SOCKS unsafely
 * again (requires that WarnUnsafeSocks is turned on). */
#define SOCKS_WARN_INTERVAL 5

/** Warn that the user application has made an unsafe socks request using
 * protocol <b>socks_protocol</b> on port <b>port</b>.  Don't warn more than
 * once per SOCKS_WARN_INTERVAL, unless <b>safe_socks</b> is set. */
static void
log_unsafe_socks_warning(int socks_protocol, const char *address,
                         uint16_t port, int safe_socks)
{
  static ratelim_t socks_ratelim = RATELIM_INIT(SOCKS_WARN_INTERVAL);

  const or_options_t *options = get_options();
  if (! options->WarnUnsafeSocks)
    return;
  if (safe_socks) {
    log_fn_ratelim(&socks_ratelim, LOG_WARN, LD_APP,
             "Your application (using socks%d to port %d) is giving "
             "Tor only an IP address. Applications that do DNS resolves "
             "themselves may leak information. Consider using Socks4A "
             "(e.g. via privoxy or socat) instead. For more information, "
             "please see https://wiki.torproject.org/TheOnionRouter/"
             "TorFAQ#SOCKSAndDNS.%s",
             socks_protocol,
             (int)port,
             safe_socks ? " Rejecting." : "");
  }
  control_event_client_status(LOG_WARN,
                              "DANGEROUS_SOCKS PROTOCOL=SOCKS%d ADDRESS=%s:%d",
                              socks_protocol, address, (int)port);
}

/** Do not attempt to parse socks messages longer than this.  This value is
 * actually significantly higher than the longest possible socks message. */
#define MAX_SOCKS_MESSAGE_LEN 512

/** Return a new socks_request_t. */
socks_request_t *
socks_request_new(void)
{
  return tor_malloc_zero(sizeof(socks_request_t));
}

/** Free all storage held in the socks_request_t <b>req</b>. */
void
socks_request_free(socks_request_t *req)
{
  if (!req)
    return;
  if (req->username) {
    memwipe(req->username, 0x10, req->usernamelen);
    tor_free(req->username);
  }
  if (req->password) {
    memwipe(req->password, 0x04, req->passwordlen);
    tor_free(req->password);
  }
  memwipe(req, 0xCC, sizeof(socks_request_t));
  tor_free(req);
}

/** There is a (possibly incomplete) socks handshake on <b>buf</b>, of one
 * of the forms
 *  - socks4: "socksheader username\\0"
 *  - socks4a: "socksheader username\\0 destaddr\\0"
 *  - socks5 phase one: "version #methods methods"
 *  - socks5 phase two: "version command 0 addresstype..."
 * If it's a complete and valid handshake, and destaddr fits in
 *   MAX_SOCKS_ADDR_LEN bytes, then pull the handshake off the buf,
 *   assign to <b>req</b>, and return 1.
 *
 * If it's invalid or too big, return -1.
 *
 * Else it's not all there yet, leave buf alone and return 0.
 *
 * If you want to specify the socks reply, write it into <b>req->reply</b>
 *   and set <b>req->replylen</b>, else leave <b>req->replylen</b> alone.
 *
 * If <b>log_sockstype</b> is non-zero, then do a notice-level log of whether
 * the connection is possibly leaking DNS requests locally or not.
 *
 * If <b>safe_socks</b> is true, then reject unsafe socks protocols.
 *
 * If returning 0 or -1, <b>req->address</b> and <b>req->port</b> are
 * undefined.
 */
int
fetch_from_buf_socks(buf_t *buf, socks_request_t *req,
                     int log_sockstype, int safe_socks)
{
  int res;
  ssize_t n_drain;
  size_t want_length = 128;

  if (buf->datalen < 2) /* version and another byte */
    return 0;

  do {
    n_drain = 0;
    buf_pullup(buf, want_length, 0);
    tor_assert(buf->head && buf->head->datalen >= 2);
    want_length = 0;

    res = parse_socks(buf->head->data, buf->head->datalen, req, log_sockstype,
                      safe_socks, &n_drain, &want_length);

    if (n_drain < 0)
      buf_clear(buf);
    else if (n_drain > 0)
      buf_remove_from_front(buf, n_drain);

  } while (res == 0 && buf->head && want_length < buf->datalen &&
           buf->datalen >= 2);

  return res;
}

#ifdef USE_BUFFEREVENTS
/* As fetch_from_buf_socks(), but targets an evbuffer instead. */
int
fetch_from_evbuffer_socks(struct evbuffer *buf, socks_request_t *req,
                          int log_sockstype, int safe_socks)
{
  char *data;
  ssize_t n_drain;
  size_t datalen, buflen, want_length;
  int res;

  buflen = evbuffer_get_length(buf);
  if (buflen < 2)
    return 0;

  {
    /* See if we can find the socks request in the first chunk of the buffer.
     */
    struct evbuffer_iovec v;
    int i;
    n_drain = 0;
    i = evbuffer_peek(buf, -1, NULL, &v, 1);
    tor_assert(i == 1);
    data = v.iov_base;
    datalen = v.iov_len;
    want_length = 0;

    res = parse_socks(data, datalen, req, log_sockstype,
                      safe_socks, &n_drain, &want_length);

    if (n_drain < 0)
      evbuffer_drain(buf, evbuffer_get_length(buf));
    else if (n_drain > 0)
      evbuffer_drain(buf, n_drain);

    if (res)
      return res;
  }

  /* Okay, the first chunk of the buffer didn't have a complete socks request.
   * That means that either we don't have a whole socks request at all, or
   * it's gotten split up.  We're going to try passing parse_socks() bigger
   * and bigger chunks until either it says "Okay, I got it", or it says it
   * will need more data than we currently have. */

  /* Loop while we have more data that we haven't given parse_socks() yet. */
  do {
    int free_data = 0;
    const size_t last_wanted = want_length;
    n_drain = 0;
    data = NULL;
    datalen = inspect_evbuffer(buf, &data, want_length, &free_data, NULL);

    want_length = 0;
    res = parse_socks(data, datalen, req, log_sockstype,
                      safe_socks, &n_drain, &want_length);

    if (free_data)
      tor_free(data);

    if (n_drain < 0)
      evbuffer_drain(buf, evbuffer_get_length(buf));
    else if (n_drain > 0)
      evbuffer_drain(buf, n_drain);

    if (res == 0 && n_drain == 0 && want_length <= last_wanted) {
      /* If we drained nothing, and we didn't ask for more than last time,
       * then we probably wanted more data than the buffer actually had,
       * and we're finding out that we're not satisified with it. It's
       * time to break until we have more data. */
      break;
    }

    buflen = evbuffer_get_length(buf);
  } while (res == 0 && want_length <= buflen && buflen >= 2);

  return res;
}
#endif

/** The size of the header of an Extended ORPort message: 2 bytes for
 *  COMMAND, 2 bytes for BODYLEN */
#define EXT_OR_CMD_HEADER_SIZE 4

/** Read <b>buf</b>, which should contain an Extended ORPort message
 *  from a transport proxy. If well-formed, create and populate
 *  <b>out</b> with the Extended ORport message. Return 0 if the
 *  buffer was incomplete, 1 if it was well-formed and -1 if we
 *  encountered an error while parsing it.  */
int
fetch_ext_or_command_from_buf(buf_t *buf, ext_or_cmd_t **out)
{
  char hdr[EXT_OR_CMD_HEADER_SIZE];
  uint16_t len;

  check();
  if (buf->datalen < EXT_OR_CMD_HEADER_SIZE)
    return 0;
  peek_from_buf(hdr, sizeof(hdr), buf);
  len = ntohs(get_uint16(hdr+2));
  if (buf->datalen < (unsigned)len + EXT_OR_CMD_HEADER_SIZE)
    return 0;
  *out = ext_or_cmd_new(len);
  (*out)->cmd = ntohs(get_uint16(hdr));
  (*out)->len = len;
  buf_remove_from_front(buf, EXT_OR_CMD_HEADER_SIZE);
  fetch_from_buf((*out)->body, len, buf);
  return 1;
}

#ifdef USE_BUFFEREVENTS
/** Read <b>buf</b>, which should contain an Extended ORPort message
 *  from a transport proxy. If well-formed, create and populate
 *  <b>out</b> with the Extended ORport message. Return 0 if the
 *  buffer was incomplete, 1 if it was well-formed and -1 if we
 *  encountered an error while parsing it.  */
int
fetch_ext_or_command_from_evbuffer(struct evbuffer *buf, ext_or_cmd_t **out)
{
  char hdr[EXT_OR_CMD_HEADER_SIZE];
  uint16_t len;
  size_t buf_len = evbuffer_get_length(buf);

  if (buf_len < EXT_OR_CMD_HEADER_SIZE)
    return 0;
  evbuffer_copyout(buf, hdr, EXT_OR_CMD_HEADER_SIZE);
  len = ntohs(get_uint16(hdr+2));
  if (buf_len < (unsigned)len + EXT_OR_CMD_HEADER_SIZE)
    return 0;
  *out = ext_or_cmd_new(len);
  (*out)->cmd = ntohs(get_uint16(hdr));
  (*out)->len = len;
  evbuffer_drain(buf, EXT_OR_CMD_HEADER_SIZE);
  evbuffer_remove(buf, (*out)->body, len);
  return 1;
}
#endif

/** Create a SOCKS5 reply message with <b>reason</b> in its REP field and
 * have Tor send it as error response to <b>req</b>.
 */
static void
socks_request_set_socks5_error(socks_request_t *req,
                  socks5_reply_status_t reason)
{
   req->replylen = 10;
   memset(req->reply,0,10);

   req->reply[0] = 0x05;   // VER field.
   req->reply[1] = reason; // REP field.
   req->reply[3] = 0x01;   // ATYP field.
}

/** Implementation helper to implement fetch_from_*_socks.  Instead of looking
 * at a buffer's contents, we look at the <b>datalen</b> bytes of data in
 * <b>data</b>. Instead of removing data from the buffer, we set
 * <b>drain_out</b> to the amount of data that should be removed (or -1 if the
 * buffer should be cleared).  Instead of pulling more data into the first
 * chunk of the buffer, we set *<b>want_length_out</b> to the number of bytes
 * we'd like to see in the input buffer, if they're available. */
static int
parse_socks(const char *data, size_t datalen, socks_request_t *req,
            int log_sockstype, int safe_socks, ssize_t *drain_out,
            size_t *want_length_out)
{
  unsigned int len;
  char tmpbuf[TOR_ADDR_BUF_LEN+1];
  tor_addr_t destaddr;
  uint32_t destip;
  uint8_t socksver;
  char *next, *startaddr;
  unsigned char usernamelen, passlen;
  struct in_addr in;

  if (datalen < 2) {
    /* We always need at least 2 bytes. */
    *want_length_out = 2;
    return 0;
  }

  if (req->socks_version == 5 && !req->got_auth) {
    /* See if we have received authentication.  Strictly speaking, we should
       also check whether we actually negotiated username/password
       authentication.  But some broken clients will send us authentication
       even if we negotiated SOCKS_NO_AUTH. */
    if (*data == 1) { /* username/pass version 1 */
      /* Format is: authversion [1 byte] == 1
                    usernamelen [1 byte]
                    username    [usernamelen bytes]
                    passlen     [1 byte]
                    password    [passlen bytes] */
      usernamelen = (unsigned char)*(data + 1);
      if (datalen < 2u + usernamelen + 1u) {
        *want_length_out = 2u + usernamelen + 1u;
        return 0;
      }
      passlen = (unsigned char)*(data + 2u + usernamelen);
      if (datalen < 2u + usernamelen + 1u + passlen) {
        *want_length_out = 2u + usernamelen + 1u + passlen;
        return 0;
      }
      req->replylen = 2; /* 2 bytes of response */
      req->reply[0] = 1; /* authversion == 1 */
      req->reply[1] = 0; /* authentication successful */
      log_debug(LD_APP,
               "socks5: Accepted username/password without checking.");
      if (usernamelen) {
        req->username = tor_memdup(data+2u, usernamelen);
        req->usernamelen = usernamelen;
      }
      if (passlen) {
        req->password = tor_memdup(data+3u+usernamelen, passlen);
        req->passwordlen = passlen;
      }
      *drain_out = 2u + usernamelen + 1u + passlen;
      req->got_auth = 1;
      *want_length_out = 7; /* Minimal socks5 command. */
      return 0;
    } else if (req->auth_type == SOCKS_USER_PASS) {
      /* unknown version byte */
      log_warn(LD_APP, "Socks5 username/password version %d not recognized; "
               "rejecting.", (int)*data);
      return -1;
    }
  }

  socksver = *data;

  switch (socksver) { /* which version of socks? */
    case 5: /* socks5 */

      if (req->socks_version != 5) { /* we need to negotiate a method */
        unsigned char nummethods = (unsigned char)*(data+1);
        int have_user_pass, have_no_auth;
        int r=0;
        tor_assert(!req->socks_version);
        if (datalen < 2u+nummethods) {
          *want_length_out = 2u+nummethods;
          return 0;
        }
        if (!nummethods)
          return -1;
        req->replylen = 2; /* 2 bytes of response */
        req->reply[0] = 5; /* socks5 reply */
        have_user_pass = (memchr(data+2, SOCKS_USER_PASS, nummethods) !=NULL);
        have_no_auth   = (memchr(data+2, SOCKS_NO_AUTH,   nummethods) !=NULL);
        if (have_user_pass && !(have_no_auth && req->socks_prefer_no_auth)) {
          req->auth_type = SOCKS_USER_PASS;
          req->reply[1] = SOCKS_USER_PASS; /* tell client to use "user/pass"
                                              auth method */
          req->socks_version = 5; /* remember we've already negotiated auth */
          log_debug(LD_APP,"socks5: accepted method 2 (username/password)");
          r=0;
        } else if (have_no_auth) {
          req->reply[1] = SOCKS_NO_AUTH; /* tell client to use "none" auth
                                            method */
          req->socks_version = 5; /* remember we've already negotiated auth */
          log_debug(LD_APP,"socks5: accepted method 0 (no authentication)");
          r=0;
        } else {
          log_warn(LD_APP,
                    "socks5: offered methods don't include 'no auth' or "
                    "username/password. Rejecting.");
          req->reply[1] = '\xFF'; /* reject all methods */
          r=-1;
        }
        /* Remove packet from buf. Some SOCKS clients will have sent extra
         * junk at this point; let's hope it's an authentication message. */
        *drain_out = 2u + nummethods;

        return r;
      }
      if (req->auth_type != SOCKS_NO_AUTH && !req->got_auth) {
        log_warn(LD_APP,
                 "socks5: negotiated authentication, but none provided");
        return -1;
      }
      /* we know the method; read in the request */
      log_debug(LD_APP,"socks5: checking request");
      if (datalen < 7) {/* basic info plus >=1 for addr plus 2 for port */
        *want_length_out = 7;
        return 0; /* not yet */
      }
      req->command = (unsigned char) *(data+1);
      if (req->command != SOCKS_COMMAND_CONNECT &&
          req->command != SOCKS_COMMAND_RESOLVE &&
          req->command != SOCKS_COMMAND_RESOLVE_PTR) {
        /* not a connect or resolve or a resolve_ptr? we don't support it. */
        socks_request_set_socks5_error(req,SOCKS5_COMMAND_NOT_SUPPORTED);

        log_warn(LD_APP,"socks5: command %d not recognized. Rejecting.",
                 req->command);
        return -1;
      }
      switch (*(data+3)) { /* address type */
        case 1: /* IPv4 address */
        case 4: /* IPv6 address */ {
          const int is_v6 = *(data+3) == 4;
          const unsigned addrlen = is_v6 ? 16 : 4;
          log_debug(LD_APP,"socks5: ipv4 address type");
          if (datalen < 6+addrlen) {/* ip/port there? */
            *want_length_out = 6+addrlen;
            return 0; /* not yet */
          }

          if (is_v6)
            tor_addr_from_ipv6_bytes(&destaddr, data+4);
          else
            tor_addr_from_ipv4n(&destaddr, get_uint32(data+4));

          tor_addr_to_str(tmpbuf, &destaddr, sizeof(tmpbuf), 1);

          if (strlen(tmpbuf)+1 > MAX_SOCKS_ADDR_LEN) {
            socks_request_set_socks5_error(req, SOCKS5_GENERAL_ERROR);
            log_warn(LD_APP,
                     "socks5 IP takes %d bytes, which doesn't fit in %d. "
                     "Rejecting.",
                     (int)strlen(tmpbuf)+1,(int)MAX_SOCKS_ADDR_LEN);
            return -1;
          }
          strlcpy(req->address,tmpbuf,sizeof(req->address));
          req->port = ntohs(get_uint16(data+4+addrlen));
          *drain_out = 6+addrlen;
          if (req->command != SOCKS_COMMAND_RESOLVE_PTR &&
              !addressmap_have_mapping(req->address,0)) {
            log_unsafe_socks_warning(5, req->address, req->port, safe_socks);
            if (safe_socks) {
              socks_request_set_socks5_error(req, SOCKS5_NOT_ALLOWED);
              return -1;
            }
          }
          return 1;
        }
        case 3: /* fqdn */
          log_debug(LD_APP,"socks5: fqdn address type");
          if (req->command == SOCKS_COMMAND_RESOLVE_PTR) {
            socks_request_set_socks5_error(req,
                                           SOCKS5_ADDRESS_TYPE_NOT_SUPPORTED);
            log_warn(LD_APP, "socks5 received RESOLVE_PTR command with "
                     "hostname type. Rejecting.");
            return -1;
          }
          len = (unsigned char)*(data+4);
          if (datalen < 7+len) { /* addr/port there? */
            *want_length_out = 7+len;
            return 0; /* not yet */
          }
          if (len+1 > MAX_SOCKS_ADDR_LEN) {
            socks_request_set_socks5_error(req, SOCKS5_GENERAL_ERROR);
            log_warn(LD_APP,
                     "socks5 hostname is %d bytes, which doesn't fit in "
                     "%d. Rejecting.", len+1,MAX_SOCKS_ADDR_LEN);
            return -1;
          }
          memcpy(req->address,data+5,len);
          req->address[len] = 0;
          req->port = ntohs(get_uint16(data+5+len));
          *drain_out = 5+len+2;
<<<<<<< HEAD
          if (!tor_strisprint(req->address) || strchr(req->address,'\"')) {
            socks_request_set_socks5_error(req, SOCKS5_GENERAL_ERROR);
=======

          if (string_is_valid_ipv4_address(req->address) ||
              string_is_valid_ipv6_address(req->address)) {
            log_unsafe_socks_warning(5,req->address,req->port,safe_socks);

            if (safe_socks) {
              socks_request_set_socks5_error(req, SOCKS5_NOT_ALLOWED);
              return -1;
            }
          }

          if (!string_is_valid_hostname(req->address)) {
>>>>>>> 74cbd8d5
            log_warn(LD_PROTOCOL,
                     "Your application (using socks5 to port %d) gave Tor "
                     "a malformed hostname: %s. Rejecting the connection.",
                     req->port, escaped(req->address));
            return -1;
          }
          if (log_sockstype)
            log_notice(LD_APP,
                  "Your application (using socks5 to port %d) instructed "
                  "Tor to take care of the DNS resolution itself if "
                  "necessary. This is good.", req->port);
          return 1;
        default: /* unsupported */
          socks_request_set_socks5_error(req,
                                         SOCKS5_ADDRESS_TYPE_NOT_SUPPORTED);
          log_warn(LD_APP,"socks5: unsupported address type %d. Rejecting.",
                   (int) *(data+3));
          return -1;
      }
      tor_assert(0);
    case 4: { /* socks4 */
      enum {socks4, socks4a} socks4_prot = socks4a;
      const char *authstart, *authend;
      /* http://ss5.sourceforge.net/socks4.protocol.txt */
      /* http://ss5.sourceforge.net/socks4A.protocol.txt */

      req->socks_version = 4;
      if (datalen < SOCKS4_NETWORK_LEN) {/* basic info available? */
        *want_length_out = SOCKS4_NETWORK_LEN;
        return 0; /* not yet */
      }
      // buf_pullup(buf, 1280, 0);
      req->command = (unsigned char) *(data+1);
      if (req->command != SOCKS_COMMAND_CONNECT &&
          req->command != SOCKS_COMMAND_RESOLVE) {
        /* not a connect or resolve? we don't support it. (No resolve_ptr with
         * socks4.) */
        log_warn(LD_APP,"socks4: command %d not recognized. Rejecting.",
                 req->command);
        return -1;
      }

      req->port = ntohs(get_uint16(data+2));
      destip = ntohl(get_uint32(data+4));
      if ((!req->port && req->command!=SOCKS_COMMAND_RESOLVE) || !destip) {
        log_warn(LD_APP,"socks4: Port or DestIP is zero. Rejecting.");
        return -1;
      }
      if (destip >> 8) {
        log_debug(LD_APP,"socks4: destip not in form 0.0.0.x.");
        in.s_addr = htonl(destip);
        tor_inet_ntoa(&in,tmpbuf,sizeof(tmpbuf));
        if (strlen(tmpbuf)+1 > MAX_SOCKS_ADDR_LEN) {
          log_debug(LD_APP,"socks4 addr (%d bytes) too long. Rejecting.",
                    (int)strlen(tmpbuf));
          return -1;
        }
        log_debug(LD_APP,
                  "socks4: successfully read destip (%s)",
                  safe_str_client(tmpbuf));
        socks4_prot = socks4;
      }

      authstart = data + SOCKS4_NETWORK_LEN;
      next = memchr(authstart, 0,
                    datalen-SOCKS4_NETWORK_LEN);
      if (!next) {
        if (datalen >= 1024) {
          log_debug(LD_APP, "Socks4 user name too long; rejecting.");
          return -1;
        }
        log_debug(LD_APP,"socks4: Username not here yet.");
        *want_length_out = datalen+1024; /* More than we need, but safe */
        return 0;
      }
      authend = next;
      tor_assert(next < data+datalen);

      startaddr = NULL;
      if (socks4_prot != socks4a &&
          !addressmap_have_mapping(tmpbuf,0)) {
        log_unsafe_socks_warning(4, tmpbuf, req->port, safe_socks);

        if (safe_socks)
          return -1;
      }
      if (socks4_prot == socks4a) {
        if (next+1 == data+datalen) {
          log_debug(LD_APP,"socks4: No part of destaddr here yet.");
          *want_length_out = datalen + 1024; /* More than we need, but safe */
          return 0;
        }
        startaddr = next+1;
        next = memchr(startaddr, 0, data + datalen - startaddr);
        if (!next) {
          if (datalen >= 1024) {
            log_debug(LD_APP,"socks4: Destaddr too long.");
            return -1;
          }
          log_debug(LD_APP,"socks4: Destaddr not all here yet.");
          *want_length_out = datalen + 1024; /* More than we need, but safe */
          return 0;
        }
        if (MAX_SOCKS_ADDR_LEN <= next-startaddr) {
          log_warn(LD_APP,"socks4: Destaddr too long. Rejecting.");
          return -1;
        }
        // tor_assert(next < buf->cur+buf->datalen);

        if (log_sockstype)
          log_notice(LD_APP,
                     "Your application (using socks4a to port %d) instructed "
                     "Tor to take care of the DNS resolution itself if "
                     "necessary. This is good.", req->port);
      }
      log_debug(LD_APP,"socks4: Everything is here. Success.");
      strlcpy(req->address, startaddr ? startaddr : tmpbuf,
              sizeof(req->address));
      if (!tor_strisprint(req->address) || strchr(req->address,'\"')) {
        log_warn(LD_PROTOCOL,
                 "Your application (using socks4 to port %d) gave Tor "
                 "a malformed hostname: %s. Rejecting the connection.",
                 req->port, escaped(req->address));
        return -1;
      }
      if (authend != authstart) {
        req->got_auth = 1;
        req->usernamelen = authend - authstart;
        req->username = tor_memdup(authstart, authend - authstart);
      }
      /* next points to the final \0 on inbuf */
      *drain_out = next - data + 1;
      return 1;
    }
    case 'G': /* get */
    case 'H': /* head */
    case 'P': /* put/post */
    case 'C': /* connect */
      strlcpy((char*)req->reply,
"HTTP/1.0 501 Tor is not an HTTP Proxy\r\n"
"Content-Type: text/html; charset=iso-8859-1\r\n\r\n"
"<html>\n"
"<head>\n"
"<title>Tor is not an HTTP Proxy</title>\n"
"</head>\n"
"<body>\n"
"<h1>Tor is not an HTTP Proxy</h1>\n"
"<p>\n"
"It appears you have configured your web browser to use Tor as an HTTP proxy."
"\n"
"This is not correct: Tor is a SOCKS proxy, not an HTTP proxy.\n"
"Please configure your client accordingly.\n"
"</p>\n"
"<p>\n"
"See <a href=\"https://www.torproject.org/documentation.html\">"
           "https://www.torproject.org/documentation.html</a> for more "
           "information.\n"
"<!-- Plus this comment, to make the body response more than 512 bytes, so "
"     IE will be willing to display it. Comment comment comment comment "
"     comment comment comment comment comment comment comment comment.-->\n"
"</p>\n"
"</body>\n"
"</html>\n"
             , MAX_SOCKS_REPLY_LEN);
      req->replylen = strlen((char*)req->reply)+1;
      /* fall through */
    default: /* version is not socks4 or socks5 */
      log_warn(LD_APP,
               "Socks version %d not recognized. (Tor is not an http proxy.)",
               *(data));
      {
        /* Tell the controller the first 8 bytes. */
        char *tmp = tor_strndup(data, datalen < 8 ? datalen : 8);
        control_event_client_status(LOG_WARN,
                                    "SOCKS_UNKNOWN_PROTOCOL DATA=\"%s\"",
                                    escaped(tmp));
        tor_free(tmp);
      }
      return -1;
  }
}

/** Inspect a reply from SOCKS server stored in <b>buf</b> according
 * to <b>state</b>, removing the protocol data upon success. Return 0 on
 * incomplete response, 1 on success and -1 on error, in which case
 * <b>reason</b> is set to a descriptive message (free() when finished
 * with it).
 *
 * As a special case, 2 is returned when user/pass is required
 * during SOCKS5 handshake and user/pass is configured.
 */
int
fetch_from_buf_socks_client(buf_t *buf, int state, char **reason)
{
  ssize_t drain = 0;
  int r;
  if (buf->datalen < 2)
    return 0;

  buf_pullup(buf, MAX_SOCKS_MESSAGE_LEN, 0);
  tor_assert(buf->head && buf->head->datalen >= 2);

  r = parse_socks_client((uint8_t*)buf->head->data, buf->head->datalen,
                         state, reason, &drain);
  if (drain > 0)
    buf_remove_from_front(buf, drain);
  else if (drain < 0)
    buf_clear(buf);

  return r;
}

#ifdef USE_BUFFEREVENTS
/** As fetch_from_buf_socks_client, buf works on an evbuffer */
int
fetch_from_evbuffer_socks_client(struct evbuffer *buf, int state,
                                 char **reason)
{
  ssize_t drain = 0;
  uint8_t *data;
  size_t datalen;
  int r;

  /* Linearize the SOCKS response in the buffer, up to 128 bytes.
   * (parse_socks_client shouldn't need to see anything beyond that.) */
  datalen = evbuffer_get_length(buf);
  if (datalen > MAX_SOCKS_MESSAGE_LEN)
    datalen = MAX_SOCKS_MESSAGE_LEN;
  data = evbuffer_pullup(buf, datalen);

  r = parse_socks_client(data, datalen, state, reason, &drain);
  if (drain > 0)
    evbuffer_drain(buf, drain);
  else if (drain < 0)
    evbuffer_drain(buf, evbuffer_get_length(buf));

  return r;
}
#endif

/** Implementation logic for fetch_from_*_socks_client. */
static int
parse_socks_client(const uint8_t *data, size_t datalen,
                   int state, char **reason,
                   ssize_t *drain_out)
{
  unsigned int addrlen;
  *drain_out = 0;
  if (datalen < 2)
    return 0;

  switch (state) {
    case PROXY_SOCKS4_WANT_CONNECT_OK:
      /* Wait for the complete response */
      if (datalen < 8)
        return 0;

      if (data[1] != 0x5a) {
        *reason = tor_strdup(socks4_response_code_to_string(data[1]));
        return -1;
      }

      /* Success */
      *drain_out = 8;
      return 1;

    case PROXY_SOCKS5_WANT_AUTH_METHOD_NONE:
      /* we don't have any credentials */
      if (data[1] != 0x00) {
        *reason = tor_strdup("server doesn't support any of our "
                             "available authentication methods");
        return -1;
      }

      log_info(LD_NET, "SOCKS 5 client: continuing without authentication");
      *drain_out = -1;
      return 1;

    case PROXY_SOCKS5_WANT_AUTH_METHOD_RFC1929:
      /* we have a username and password. return 1 if we can proceed without
       * providing authentication, or 2 otherwise. */
      switch (data[1]) {
        case 0x00:
          log_info(LD_NET, "SOCKS 5 client: we have auth details but server "
                            "doesn't require authentication.");
          *drain_out = -1;
          return 1;
        case 0x02:
          log_info(LD_NET, "SOCKS 5 client: need authentication.");
          *drain_out = -1;
          return 2;
        /* fall through */
      }

      *reason = tor_strdup("server doesn't support any of our available "
                           "authentication methods");
      return -1;

    case PROXY_SOCKS5_WANT_AUTH_RFC1929_OK:
      /* handle server reply to rfc1929 authentication */
      if (data[1] != 0x00) {
        *reason = tor_strdup("authentication failed");
        return -1;
      }

      log_info(LD_NET, "SOCKS 5 client: authentication successful.");
      *drain_out = -1;
      return 1;

    case PROXY_SOCKS5_WANT_CONNECT_OK:
      /* response is variable length. BND.ADDR, etc, isn't needed
       * (don't bother with buf_pullup()), but make sure to eat all
       * the data used */

      /* wait for address type field to arrive */
      if (datalen < 4)
        return 0;

      switch (data[3]) {
        case 0x01: /* ip4 */
          addrlen = 4;
          break;
        case 0x04: /* ip6 */
          addrlen = 16;
          break;
        case 0x03: /* fqdn (can this happen here?) */
          if (datalen < 5)
            return 0;
          addrlen = 1 + data[4];
          break;
        default:
          *reason = tor_strdup("invalid response to connect request");
          return -1;
      }

      /* wait for address and port */
      if (datalen < 6 + addrlen)
        return 0;

      if (data[1] != 0x00) {
        *reason = tor_strdup(socks5_response_code_to_string(data[1]));
        return -1;
      }

      *drain_out = 6 + addrlen;
      return 1;
  }

  /* shouldn't get here... */
  tor_assert(0);

  return -1;
}

/** Return 1 iff buf looks more like it has an (obsolete) v0 controller
 * command on it than any valid v1 controller command. */
int
peek_buf_has_control0_command(buf_t *buf)
{
  if (buf->datalen >= 4) {
    char header[4];
    uint16_t cmd;
    peek_from_buf(header, sizeof(header), buf);
    cmd = ntohs(get_uint16(header+2));
    if (cmd <= 0x14)
      return 1; /* This is definitely not a v1 control command. */
  }
  return 0;
}

#ifdef USE_BUFFEREVENTS
int
peek_evbuffer_has_control0_command(struct evbuffer *buf)
{
  int result = 0;
  if (evbuffer_get_length(buf) >= 4) {
    int free_out = 0;
    char *data = NULL;
    size_t n = inspect_evbuffer(buf, &data, 4, &free_out, NULL);
    uint16_t cmd;
    tor_assert(n >= 4);
    cmd = ntohs(get_uint16(data+2));
    if (cmd <= 0x14)
      result = 1;
    if (free_out)
      tor_free(data);
  }
  return result;
}
#endif

/** Return the index within <b>buf</b> at which <b>ch</b> first appears,
 * or -1 if <b>ch</b> does not appear on buf. */
static off_t
buf_find_offset_of_char(buf_t *buf, char ch)
{
  chunk_t *chunk;
  off_t offset = 0;
  for (chunk = buf->head; chunk; chunk = chunk->next) {
    char *cp = memchr(chunk->data, ch, chunk->datalen);
    if (cp)
      return offset + (cp - chunk->data);
    else
      offset += chunk->datalen;
  }
  return -1;
}

/** Try to read a single LF-terminated line from <b>buf</b>, and write it
 * (including the LF), NUL-terminated, into the *<b>data_len</b> byte buffer
 * at <b>data_out</b>.  Set *<b>data_len</b> to the number of bytes in the
 * line, not counting the terminating NUL.  Return 1 if we read a whole line,
 * return 0 if we don't have a whole line yet, and return -1 if the line
 * length exceeds *<b>data_len</b>.
 */
int
fetch_from_buf_line(buf_t *buf, char *data_out, size_t *data_len)
{
  size_t sz;
  off_t offset;

  if (!buf->head)
    return 0;

  offset = buf_find_offset_of_char(buf, '\n');
  if (offset < 0)
    return 0;
  sz = (size_t) offset;
  if (sz+2 > *data_len) {
    *data_len = sz + 2;
    return -1;
  }
  fetch_from_buf(data_out, sz+1, buf);
  data_out[sz+1] = '\0';
  *data_len = sz+1;
  return 1;
}

/** Compress on uncompress the <b>data_len</b> bytes in <b>data</b> using the
 * zlib state <b>state</b>, appending the result to <b>buf</b>.  If
 * <b>done</b> is true, flush the data in the state and finish the
 * compression/uncompression.  Return -1 on failure, 0 on success. */
int
write_to_buf_zlib(buf_t *buf, tor_zlib_state_t *state,
                  const char *data, size_t data_len,
                  int done)
{
  char *next;
  size_t old_avail, avail;
  int over = 0;

  do {
    int need_new_chunk = 0;
    if (!buf->tail || ! CHUNK_REMAINING_CAPACITY(buf->tail)) {
      size_t cap = data_len / 4;
      buf_add_chunk_with_capacity(buf, cap, 1);
    }
    next = CHUNK_WRITE_PTR(buf->tail);
    avail = old_avail = CHUNK_REMAINING_CAPACITY(buf->tail);
    switch (tor_zlib_process(state, &next, &avail, &data, &data_len, done)) {
      case TOR_ZLIB_DONE:
        over = 1;
        break;
      case TOR_ZLIB_ERR:
        return -1;
      case TOR_ZLIB_OK:
        if (data_len == 0)
          over = 1;
        break;
      case TOR_ZLIB_BUF_FULL:
        if (avail) {
          /* Zlib says we need more room (ZLIB_BUF_FULL).  Start a new chunk
           * automatically, whether were going to or not. */
          need_new_chunk = 1;
        }
        break;
    }
    buf->datalen += old_avail - avail;
    buf->tail->datalen += old_avail - avail;
    if (need_new_chunk) {
      buf_add_chunk_with_capacity(buf, data_len/4, 1);
    }

  } while (!over);
  check();
  return 0;
}

#ifdef USE_BUFFEREVENTS
int
write_to_evbuffer_zlib(struct evbuffer *buf, tor_zlib_state_t *state,
                       const char *data, size_t data_len,
                       int done)
{
  char *next;
  size_t old_avail, avail;
  int over = 0, n;
  struct evbuffer_iovec vec[1];
  do {
    {
      size_t cap = data_len / 4;
      if (cap < 128)
        cap = 128;
      /* XXXX NM this strategy is fragmentation-prone. We should really have
       * two iovecs, and write first into the one, and then into the
       * second if the first gets full. */
      n = evbuffer_reserve_space(buf, cap, vec, 1);
      tor_assert(n == 1);
    }

    next = vec[0].iov_base;
    avail = old_avail = vec[0].iov_len;

    switch (tor_zlib_process(state, &next, &avail, &data, &data_len, done)) {
      case TOR_ZLIB_DONE:
        over = 1;
        break;
      case TOR_ZLIB_ERR:
        return -1;
      case TOR_ZLIB_OK:
        if (data_len == 0)
          over = 1;
        break;
      case TOR_ZLIB_BUF_FULL:
        if (avail) {
          /* Zlib says we need more room (ZLIB_BUF_FULL).  Start a new chunk
           * automatically, whether were going to or not. */
        }
        break;
    }

    /* XXXX possible infinite loop on BUF_FULL. */
    vec[0].iov_len = old_avail - avail;
    evbuffer_commit_space(buf, vec, 1);

  } while (!over);
  check();
  return 0;
}
#endif

/** Set *<b>output</b> to contain a copy of the data in *<b>input</b> */
int
generic_buffer_set_to_copy(generic_buffer_t **output,
                           const generic_buffer_t *input)
{
#ifdef USE_BUFFEREVENTS
  struct evbuffer_ptr ptr;
  size_t remaining = evbuffer_get_length(input);
  if (*output) {
    evbuffer_drain(*output, evbuffer_get_length(*output));
  } else {
    if (!(*output = evbuffer_new()))
      return -1;
  }
  evbuffer_ptr_set((struct evbuffer*)input, &ptr, 0, EVBUFFER_PTR_SET);
  while (remaining) {
    struct evbuffer_iovec v[4];
    int n_used, i;
    n_used = evbuffer_peek((struct evbuffer*)input, -1, &ptr, v, 4);
    if (n_used < 0)
      return -1;
    for (i=0;i<n_used;++i) {
      evbuffer_add(*output, v[i].iov_base, v[i].iov_len);
      tor_assert(v[i].iov_len <= remaining);
      remaining -= v[i].iov_len;
      evbuffer_ptr_set((struct evbuffer*)input,
                       &ptr, v[i].iov_len, EVBUFFER_PTR_ADD);
    }
  }
#else
  if (*output)
    buf_free(*output);
  *output = buf_copy(input);
#endif
  return 0;
}

/** Log an error and exit if <b>buf</b> is corrupted.
 */
void
assert_buf_ok(buf_t *buf)
{
  tor_assert(buf);
  tor_assert(buf->magic == BUFFER_MAGIC);

  if (! buf->head) {
    tor_assert(!buf->tail);
    tor_assert(buf->datalen == 0);
  } else {
    chunk_t *ch;
    size_t total = 0;
    tor_assert(buf->tail);
    for (ch = buf->head; ch; ch = ch->next) {
      total += ch->datalen;
      tor_assert(ch->datalen <= ch->memlen);
      tor_assert(ch->data >= &ch->mem[0]);
      tor_assert(ch->data < &ch->mem[0]+ch->memlen);
      tor_assert(ch->data+ch->datalen <= &ch->mem[0] + ch->memlen);
      if (!ch->next)
        tor_assert(ch == buf->tail);
    }
    tor_assert(buf->datalen == total);
  }
}

#ifdef ENABLE_BUF_FREELISTS
/** Log an error and exit if <b>fl</b> is corrupted.
 */
static void
assert_freelist_ok(chunk_freelist_t *fl)
{
  chunk_t *ch;
  int n;
  tor_assert(fl->alloc_size > 0);
  n = 0;
  for (ch = fl->head; ch; ch = ch->next) {
    tor_assert(CHUNK_ALLOC_SIZE(ch->memlen) == fl->alloc_size);
    ++n;
  }
  tor_assert(n == fl->cur_length);
  tor_assert(n >= fl->lowest_length);
  tor_assert(n <= fl->max_length);
}
#endif
<|MERGE_RESOLUTION|>--- conflicted
+++ resolved
@@ -2054,10 +2054,6 @@
           req->address[len] = 0;
           req->port = ntohs(get_uint16(data+5+len));
           *drain_out = 5+len+2;
-<<<<<<< HEAD
-          if (!tor_strisprint(req->address) || strchr(req->address,'\"')) {
-            socks_request_set_socks5_error(req, SOCKS5_GENERAL_ERROR);
-=======
 
           if (string_is_valid_ipv4_address(req->address) ||
               string_is_valid_ipv6_address(req->address)) {
@@ -2070,7 +2066,8 @@
           }
 
           if (!string_is_valid_hostname(req->address)) {
->>>>>>> 74cbd8d5
+            socks_request_set_socks5_error(req, SOCKS5_GENERAL_ERROR);
+
             log_warn(LD_PROTOCOL,
                      "Your application (using socks5 to port %d) gave Tor "
                      "a malformed hostname: %s. Rejecting the connection.",
