--- conflicted
+++ resolved
@@ -5182,14 +5182,9 @@
   tor_free(state);
   fname = get_datadir_fname("state");
   if (write_str_to_file(fname, contents, 0)<0) {
-<<<<<<< HEAD
-    log_warn(LD_FS, "Unable to write state to file \"%s\"; will try later",
-             fname);
-    global_state->LastWritten = -1;
-=======
     log_warn(LD_FS, "Unable to write state to file \"%s\"; "
              "will try again later", fname);
->>>>>>> 50b06a2b
+    global_state->LastWritten = -1;
     tor_free(fname);
     tor_free(contents);
     /* Try again after STATE_WRITE_RETRY_INTERVAL (or sooner, if the state
