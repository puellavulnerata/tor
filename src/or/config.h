--- conflicted
+++ resolved
@@ -16,11 +16,7 @@
 
 MOCK_DECL(const char*, get_dirportfrontpage, (void));
 MOCK_DECL(const or_options_t *, get_options, (void));
-<<<<<<< HEAD
-or_options_t *get_options_mutable(void);
-=======
 MOCK_DECL(or_options_t *, get_options_mutable, (void));
->>>>>>> f319231e
 int set_options(or_options_t *new_val, char **msg);
 void config_free_all(void);
 const char *safe_str_client(const char *address);
@@ -169,19 +165,15 @@
                                        const or_options_t *old_options);
 STATIC void add_default_trusted_dir_authorities(dirinfo_type_t type);
 MOCK_DECL(STATIC void, add_default_fallback_dir_servers, (void));
-<<<<<<< HEAD
 STATIC int parse_dir_authority_line(const char *line,
                                     dirinfo_type_t required_type,
                                     int validate_only);
 STATIC int parse_dir_fallback_line(const char *line, int validate_only);
 STATIC int have_enough_mem_for_dircache(const or_options_t *options,
                                         size_t total_mem, char **msg);
-=======
-STATIC int
-parse_dir_fallback_line(const char *line,
-                        int validate_only);
-STATIC int
-parse_port_config(smartlist_t *out,
+STATIC int parse_dir_fallback_line(const char *line,
+                                   int validate_only);
+STATIC int parse_port_config(smartlist_t *out,
                   const config_line_t *ports,
                   const config_line_t *listenaddrs,
                   const char *portname,
@@ -189,7 +181,6 @@
                   const char *defaultaddr,
                   int defaultport,
                   const unsigned flags);
->>>>>>> f319231e
 #endif
 
 #endif
