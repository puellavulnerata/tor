--- conflicted
+++ resolved
@@ -555,15 +555,9 @@
     this option.
 
 **EntryNodes** __node__,__node__,__...__::
-<<<<<<< HEAD
     A list of identity fingerprints, nicknames, and country codes of nodes
     to use for the first hop in your normal circuits.
-    This includes all
-=======
-    A list of identity fingerprints and nicknames of nodes
-    to use for the first hop in your normal circuits.  (Country codes and
-    address patterns are not yet supported.)  Normal circuits include all
->>>>>>> 247cbab6
+    Normal circuits include all
     circuits except for direct connections to directory servers.  The Bridge
     option overrides this option; if you have configured bridges and
     UseBridges is 1, the Bridges are used as your entry nodes. +
